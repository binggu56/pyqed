
au2fs = 2.41888432651e-2 # femtoseconds

au2as = 24.1888432651 # attoseconds

au2k = 315775.13 #K

au2ev = 27.2116


<<<<<<< HEAD


=======
au2tesla = 2.35051756758e5
tesla = 1/au2tesla
>>>>>>> 2ccb4cd7

au2kev = 27.2116e-3
au2mev = 27.2116e3

au2wn = au2wavenumber = 219474.6305


wavenumber2hartree = wavenum2au = 4.55633525277e-06
ev2wavenumber = 8065.73

au2debye =  2.541765 # hbar^2/(m_e * e)
au2amu  =  5.4857990e-4   # 1 electron mass to  u ( unified atomic mass unit)
amu_to_au = amu2au = 1822.888486217313


au2nm = bohr2nanometer = 0.0529177249 # nanometer
au2angstrom = bohr2angstrom = 0.529177249 # Bohr to angstrom

#hartree2nanometer =

ev2nm = electronvolt2nanometer = 1239.84193
 # 1 eV = 1239.847 nm

fine_structure = alpha = 0.0072973525693 # fine structure constant

eps0 = epsilon_0 = 8.85418781762e-12 # Farad m^-1
c0 = speed_of_light = 299792458.0 #m s^-1
imp0 =  376.730313668 # impedence of free space, Ohm

au2volt_per_meter = 5.14220674763e11 # m^2 e^5/hbar^4
au2volt_per_angstrom = 51.4220674763


au2watt_per_centimeter_squared = 3.50944758e16
au2watt_per_meter_squared = 3.50944758e20
ghz2ev = 4.1357e-6
ghz2mev = 4.1357e-3

atomic_mass = {'H' : 1.008,'HE' : 4.003, 'LI' : 6.941, 'BE' : 9.012,\
                 'B' : 10.811, 'C' : 12.011, 'N' : 14.007, 'O' : 15.999,\
                 'F' : 18.998, 'NE' : 20.180, 'NA' : 22.990, 'MG' : 24.305,\
                 'AL' : 26.982, 'SI' : 28.086, 'P' : 30.974, 'S' : 32.066,\
                 'CL' : 35.453, 'AR' : 39.948, 'K' : 39.098, 'CA' : 40.078,\
                 'SC' : 44.956, 'TI' : 47.867, 'V' : 50.942, 'CR' : 51.996,\
                 'MN' : 54.938, 'FE' : 55.845, 'CO' : 58.933, 'NI' : 58.693,\
                 'CU' : 63.546, 'ZN' : 65.38, 'GA' : 69.723, 'GE' : 72.631,\
                 'AS' : 74.922, 'SE' : 78.971, 'BR' : 79.904, 'KR' : 84.798,\
                 'RB' : 84.468, 'SR' : 87.62, 'Y' : 88.906, 'ZR' : 91.224,\
                 'NB' : 92.906, 'MO' : 95.95, 'TC' : 98.907, 'RU' : 101.07,\
                 'RH' : 102.906, 'PD' : 106.42, 'AG' : 107.868, 'CD' : 112.414,\
                 'IN' : 114.818, 'SN' : 118.711, 'SB' : 121.760, 'TE' : 126.7,\
                 'I' : 126.904, 'XE' : 131.294, 'CS' : 132.905, 'BA' : 137.328,\
                 'LA' : 138.905, 'CE' : 140.116, 'PR' : 140.908, 'ND' : 144.243,\
                 'PM' : 144.913, 'SM' : 150.36, 'EU' : 151.964, 'GD' : 157.25,\
                 'TB' : 158.925, 'DY': 162.500, 'HO' : 164.930, 'ER' : 167.259,\
                 'TM' : 168.934, 'YB' : 173.055, 'LU' : 174.967, 'HF' : 178.49,\
                 'TA' : 180.948, 'W' : 183.84, 'RE' : 186.207, 'OS' : 190.23,\
                 'IR' : 192.217, 'PT' : 195.085, 'AU' : 196.967, 'HG' : 200.592,\
                 'TL' : 204.383, 'PB' : 207.2, 'BI' : 208.980, 'PO' : 208.982,\
                 'AT' : 209.987, 'RN' : 222.081, 'FR' : 223.020, 'RA' : 226.025,\
                 'AC' : 227.028, 'TH' : 232.038, 'PA' : 231.036, 'U' : 238.029,\
                 'NP' : 237, 'PU' : 244, 'AM' : 243, 'CM' : 247, 'BK' : 247,\
                 'CT' : 251, 'ES' : 252, 'FM' : 257, 'MD' : 258, 'NO' : 259,\
                 'LR' : 262, 'RF' : 261, 'DB' : 262, 'SG' : 266, 'BH' : 264,\
                 'HS' : 269, 'MT' : 268, 'DS' : 271, 'RG' : 272, 'CN' : 285,\
                 'NH' : 284, 'FL' : 289, 'MC' : 288, 'LV' : 292, 'TS' : 294,\
                 'OG' : 294}

# 
electronvolt = 1/au2ev
wavenumber = 1/au2wavenumber
kelvin = 1/au2k
attosecond = 1/au2as
femtosecond = 1/au2fs

class AtomicUnits:
    def __init__(self):
        self.ev = 27.2116<|MERGE_RESOLUTION|>--- conflicted
+++ resolved
@@ -8,13 +8,8 @@
 au2ev = 27.2116
 
 
-<<<<<<< HEAD
-
-
-=======
 au2tesla = 2.35051756758e5
 tesla = 1/au2tesla
->>>>>>> 2ccb4cd7
 
 au2kev = 27.2116e-3
 au2mev = 27.2116e3
