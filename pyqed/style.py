--- conflicted
+++ resolved
@@ -345,11 +345,7 @@
          ylabel='Y', zlabel='Z', cmap=None, title=None, method='matplotlib'):
 
     if method == 'matplotlib':
-<<<<<<< HEAD
-        
-=======
-
->>>>>>> 2ccb4cd7
+
         fig = plt.figure()
         ax = fig.add_subplot(111, projection='3d')
 
@@ -360,17 +356,10 @@
         if isinstance(f, list):
             for g in f:
                 ax.plot_surface(X, Y, g, rstride=1, cstride=1, linewidth=0,
-<<<<<<< HEAD
-=======
-                        cmap='viridis', edgecolor='none')
-        else:
-            ax.plot_surface(X, Y, f, rstride=1, cstride=1, linewidth=0,
->>>>>>> 2ccb4cd7
                         cmap='viridis', edgecolor='none')
         else:
             ax.plot_surface(X, Y, f, rstride=1, cstride=1, linewidth=0,
                         cmap='viridis', edgecolor='none')
-            
 
 
         ax.set_xlabel(xlabel)
