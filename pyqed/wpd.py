#!/usr/bin/env python3
# -*- coding: utf-8 -*-
"""
Created on Mon Jan  4 23:44:15 2021

Exact nonadiabatic wavepacket dynamics solver for vibronic models with N vibrational modes
(N = 1 ,2)

For linear coordinates, use SPO method
For curvilinear coordinates, use RK4 method

@author: Bing Gu
"""

import numpy as np

try:    
    import proplot as plt
except:
    import matplotlib.pyplot as plt

from numpy import cos, pi
# from numba import jit
import scipy
from scipy.fftpack import fft2, ifft2, fftfreq, fft, ifft
from numpy.linalg import inv, det

from pyqed import rk4, dagger, gwp, interval, meshgrid, norm2, dag, sort
from pyqed.units import au2fs
from pyqed.mol import Result

from pyqed.nonherm import eig





def plot_wavepacket(x, y, psilist, **kwargs):

    if not isinstance(psilist, list): psilist = [psilist]
    
    X, Y = np.meshgrid(x, y)

    for i, psi in enumerate(psilist):
        fig, ax0 = plt.subplots(nrows=1, sharey=True)
        # levels = np.linspace(0, 0.005, 20)
        ax0.contourf(X, Y, np.abs(psi)**2, colorbar='r', cmap='viridis')

        # levels = np.linspace(0, 0.0005, 20)
        ax0.format(ylim=(-0.5, 0.5), **kwargs)
        fig.savefig('vibrational_eigenstates_D0_'+str(i)+'.png')

    return ax0



class ResultSPO2(Result):
    def __init__(self, **args):
        super().__init__(**args)

        self.x = None
        self.y = None
        self.population = None
        self.xAve = None
        self.nstates = self.psi0.shape[-1]

    def plot_wavepacket(self, psilist, state_id=None, **kwargs):

        X, Y = np.meshgrid(self.x, self.y, indexing='ij')

        if not isinstance(psilist, list): psilist = [psilist]

        if isinstance(state_id, int):
<<<<<<< HEAD

            for i, psi in enumerate(psilist):
                fig, ax0 = plt.subplots(nrows=1)

                ax0.contour(X, Y, np.abs(psi[:,:, state_id])**2)
                ax0.format(**kwargs)

                fig.savefig('psi'+str(i)+'.pdf')

            return ax0

        else:
            
            nstates = self.psi0.shape[-1]

            for i, psi in enumerate(psilist):

                fig, axes = plt.subplots(nrows=nstates, sharey=True, sharex=True,\
                                         figsize=(3.5,4))
                
                for n in range(nstates):
                    axes[n].contourf(X, Y, np.abs(psi[:,:, n])**2)
                    
                # ax1.contour(X, Y, np.abs(psi[:, :,0])**2)
                    # axes[n].format(**kwargs)
                # ax1.format(**kwargs)
                fig.savefig('psi'+str(i)+'.pdf')

            return axes
        
    def get_population(self, fname=None, plot=False):
        dx = interval(self.x)
        dy = interval(self.y)
        p = np.zeros((len(self.psilist), self.nstates))
        for n in range(self.nstates):
            p[:, n] = [norm2(psi[:, :, n]).real * dx * dy for psi in self.psilist]
        # p1 = [norm2(psi[:, :, 1]) * dx * dy for psi in self.psilist]
        
        if plot:
            fig, ax = plt.subplots()
            for n in range(self.nstates):
                ax.plot(self.times, p[:,n])
            # ax.plot(self.times, p1)
        
        self.population = p
        if fname is not None:
            # fname = 'population'
            np.savez(fname, p)
            
        return p
    
    def plot_population(self, p):
        
        fig, ax = plt.subplots()
        for n in range(self.nstates):
            ax.plot(self.times, p[:,n])
            
        return fig, ax
        
    
    def position(self, plot=False, fname=None):        
        # X, Y = np.meshgrid(self.x, self.y)
        x = self.x 
        y = self.y
        dx = interval(x)
        dy = interval(y)
        
        xAve = [np.einsum('ijn, i, ijn', psi.conj(), x, psi) * dx*dy for psi in self.psilist]
        yAve = [np.einsum('ijn, j, ijn', psi.conj(), y, psi) * dx*dy for psi in self.psilist]
        
        xAve = np.real_if_close(xAve)
        yAve = np.real_if_close(yAve)
        
        if plot:
            fig, ax = plt.subplots()
            ax.plot(self.times, xAve)
            ax.plot(self.times, yAve)
        
        self.xAve = [xAve, yAve]
        np.savez('xAve', xAve, yAve)
        
        return xAve, yAve
        
        
    def dump(self, fname):
        """
        save results to disk

=======

            for i, psi in enumerate(psilist):
                fig, ax0 = plt.subplots(nrows=1)

                ax0.contour(X, Y, np.abs(psi[:,:, state_id])**2)
                ax0.format(**kwargs)

                fig.savefig('psi'+str(i)+'.pdf')

            return ax0

        else:
            
            nstates = self.psi0.shape[-1]

            for i, psi in enumerate(psilist):

                fig, axes = plt.subplots(nrows=nstates, sharey=True, sharex=True,\
                                         figsize=(3.5,4))
                
                for n in range(nstates):
                    axes[n].contourf(X, Y, np.abs(psi[:,:, n])**2)
                    
                # ax1.contour(X, Y, np.abs(psi[:, :,0])**2)
                    # axes[n].format(**kwargs)
                # ax1.format(**kwargs)
                fig.savefig('psi'+str(i)+'.pdf')

            return axes
        
    def get_population(self, fname=None, plot=False):
        dx = interval(self.x)
        dy = interval(self.y)
        p = np.zeros((len(self.psilist), self.nstates))
        for n in range(self.nstates):
            p[:, n] = [norm2(psi[:, :, n]).real * dx * dy for psi in self.psilist]
        # p1 = [norm2(psi[:, :, 1]) * dx * dy for psi in self.psilist]
        

            # ax.plot(self.times, p1)
        
        self.population = p
        if fname is not None:
            # fname = 'population'
            np.savez(fname, p)
            
        if plot:
            fig, ax = plt.subplots()
            for n in range(self.nstates):
                ax.plot(self.times, p[:,n])
            return fig, ax
        
        else:   
            return p
    
    def plot_population(self, p):
        
        fig, ax = plt.subplots()
        for n in range(self.nstates):
            ax.plot(self.times, p[:,n])
            
        return fig, ax
        
    
    def position(self, plot=False, fname=None):        
        # X, Y = np.meshgrid(self.x, self.y)
        x = self.x 
        y = self.y
        dx = interval(x)
        dy = interval(y)
        
        xAve = [np.einsum('ijn, i, ijn', psi.conj(), x, psi) * dx*dy for psi in self.psilist]
        yAve = [np.einsum('ijn, j, ijn', psi.conj(), y, psi) * dx*dy for psi in self.psilist]
        
        xAve = np.real_if_close(xAve)
        yAve = np.real_if_close(yAve)
        
        if plot:
            fig, ax = plt.subplots()
            ax.plot(self.times, xAve)
            ax.plot(self.times, yAve)
        
        self.xAve = [xAve, yAve]
        np.savez('xAve', xAve, yAve)
        
        return xAve, yAve
        
        
    def dump(self, fname):
        """
        save results to disk

>>>>>>> 2ccb4cd7
        Parameters
        ----------
        fname : TYPE
            DESCRIPTION.

        Returns
        -------
        None.

        """
        import pickle
        with open(fname, 'wb') as f:
            pickle.dump(self, f)
            
            
class Solver():
    def __init__(self):
        self.obs_ops = None
        self.grid = None

    def set_obs_ops(self, obs_ops):
        self.obs_ops = obs_ops
        return


class SPO:
    """
    Time-dependent Schrodinger Equation for wavepackets on a single PES 
    with 1D nuclear coordinate
    """
    def __init__(self, x, mass=1, nstates=1):
        self.x = x
        self.dx = interval(x)
        self.nx = len(x)
        self.k = 2. * pi * fftfreq(self.nx, self.dx)
        self.nstates = nstates

        self.V = None
        self.mass = mass
        self._exp_K = None
        self._exp_V = None
        self._exp_V_half = None


    def set_grid(self, xmin=-1, xmax=1, npts=32):
        self.x = np.linspace(xmin, xmax, npts)

    def set_potential(self, potential):
        self.V = potential(self.x)
        return

    def build(self, dt):
        self._exp_V = np.exp(- 1j * self.V * dt)
        self._exp_V_half = np.exp(-1j * self.V * dt/2.)
        m = self.mass
        k = self.k
        self._exp_K = np.exp(-0.5j / m * (k * k) * dt)
        return

    def run(self, psi0, dt, nt=1, t0=0, nout=1):

        """
        Time-dependent Schrodinger Equation for wavepackets on a single PES.

        Parameters
        ----------
        psi0: 1d array, complex
            initial wavepacket
        t0: float
            initial time
        dt : float
            the small time interval over which to integrate
        nt : float, optional
            the number of intervals to compute.  The total change
            in time at the end of this method will be dt * Nsteps.
            default is N = 1
        """
        from pyqed import Result

        self.build(dt)

        t = t0
        psi_x = psi0.copy()

        r = Result(psi0=psi0, dt=dt, Nt=nt, t0=t0, nout=nout)

        # SPO propagation
        psi_x = self.x_evolve_half(psi_x)

        for i in range(1, nt//nout):
            for k in range(nout):
                t += dt

                psi_x = self.k_evolve(psi_x)
                psi_x = self.x_evolve(psi_x)

            r.psilist.append(psi_x.copy())

            # f.write('{} {} {} {} {} \n'.format(t, *rho))

        psi_x = self.k_evolve(psi_x)
        psi_x = self.x_evolve_half(psi_x)

        t += dt
        # f.close()
        r.psi = psi_x

        return r

    def x_evolve(self, psi):
        """
        one time step for exp(-i * V * dt)

        Parameters
        ----------
        psi : TYPE
            DESCRIPTION.

        Returns
        -------
        TYPE
            DESCRIPTION.

        """

        return self._exp_V * psi

    def x_evolve_half(self, psi):
        """
        one time step for exp(-i * V * dt)

        Parameters
        ----------
        psi : TYPE
            DESCRIPTION.

        Returns
        -------
        TYPE
            DESCRIPTION.

        """

        return self._exp_V_half * psi

    def k_evolve(self, psi_x):
        """
        one time step for exp(-i * K * dt)
        """

        psi_k = fft(psi_x)
        #psi_k = fftshift(psi_k)

        # psi_k *= np.exp(-0.5 * 1j / m * (k * k) * dt)
        psi_k *= self._exp_K

        return ifft(psi_k)




# def adiabatic_1d(x, v, psi0, dt, Nt=1, t0=0.):
#     """
#     Time-dependent Schrodinger Equation for wavepackets on a single PES.

#     Parameters
#     ----------
#     psi0: 1d array, complex
#         initial wavepacket
#     t0: float
#         initial time
#     dt : float
#         the small time interval over which to integrate
#     nt : float, optional
#         the number of intervals to compute.  The total change
#         in time at the end of this method will be dt * Nsteps.
#         default is N = 1
#     """

#     f = open('density_matrix.dat', 'w')
#     t = t0
#     psi_x = psi0.copy()
#     dt2 = 0.5 * dt

#     N = len(x)
#     dx = interval(x)

#     k = 2. * pi * scipy.fftpack.fftfreq(N, dx)
#     # k[:] = 2.0 * np.pi * k[:]


#     # SPO propagation
#     x_evolve(dt2, x, v, psi_x)

#     for i in range(nt - 1):

#         t += dt

#         psi_x = k_evolve(dt, k, psi_x)
#         psi_x = x_evolve(dt, x, v, psi_x)

#         # rho = density_matrix(psi_x, dx)
#         # f.write('{} {} {} {} {} \n'.format(t, *rho))

#     psi_x = k_evolve(dt, k, psi_x)
#     psi_x = x_evolve(dt2, x, v, psi_x)

#     t += dt
#     f.close()

#     return psi_x


class SPO2:
    """
    second-order split-operator method for nonadiabatic wavepacket dynamics
    in the diabatic representation with two-dimensional nuclear coordinate

    For time-independent Hamiltonian

        e^{-i H \Delta t} = e^{- i V \Delta t/2} e^{-i K \Delta t} e^{-iV\Delta t/2}

    For time-dependent H,
        TBI
    """
    def __init__(self, x, y, mass=None, nstates=2, coords='linear', G=None, abc=False):
        self.x = x
        self.y = y
        self.X, self.Y = meshgrid(x, y)

        self.nx = len(x)
        self.ny = len(y)
        self.dx = interval(x)
        self.dy = interval(y) # for uniform grids
        if mass is None:
            mass  = [1, 1]
        self.mass = self.masses = mass
        self.kx = None
        self.ky = None
        
        self.apes = None
        self.dim = 2
        self.exp_V = None
        self.exp_V_half = None
        self.exp_K = None
        self.v = self.V = None
        self.G = G
        self.nstates = self.ns = nstates
        self.coords =  coords
        self.abc = abc
        
        self.d2a = None # diabatic to adiabatic transformation
        self.a2d = None # adiabatic to diabatic transformation
<<<<<<< HEAD
=======
        
        # results
        self.psilist = None
>>>>>>> 2ccb4cd7

    def set_grid(self, x, y):
        self.x = x
        self.y = y

        return

    def set_masses(self, mass):
        self.mass = mass


    def setG(self, G):
        self.G = G

    def set_DPES(self, surfaces, diabatic_couplings, eta=None):
        """
        set the potential energy operatpr from the diabatic PES and vibronic couplings
<<<<<<< HEAD

=======
        
        To be deprecated. 
        
>>>>>>> 2ccb4cd7
        Parameters
        ----------
        surfaces : TYPE
            DESCRIPTION.
        diabatic_couplings : TYPE
            DESCRIPTION.
        abc : boolean, optional
            indicator of whether using absorbing boundary condition. This is
            often used for dissociation.
            The default is False.

        Returns
        -------
        v : TYPE
            DESCRIPTION.

        """

        # nx = len(x)
        # ny = len(y)
        nx = self.nx 
        ny = self.ny
        ns = self.ns

        # DPES and diabatic couplings
        v = np.zeros([nx, ny, ns, ns])

        # assume we have analytical forms for the DPESs
        for a in range(self.ns):
            v[:, :, a, a] = surfaces[a]

        for dc in diabatic_couplings:
            a, b = dc[0][:]
            v[:, :, a, b] = dc[1] 
            v[:, :, b, a] = v[:, :, a, b].conj()


        if self.abc:
            for n in range(self.ns):
                v[:, :, n, n] = -1j * eta * (self.X - 9.)**2

        self.v = v
        return v
    
    def set_dpes(self, v):
        self.V = self.v = v
<<<<<<< HEAD
        return 
=======
        return self
    
    # def set_DPEM(self, v):
    #     self.V = self.v = v
    #     return 
        
>>>>>>> 2ccb4cd7


    def build(self, dt, inertia=None):
        """
        Setup the propagators appearing in the split-operator method.

        For the kinetic energy operator with Jacobi coordinates

            K = \frac{p_r^2}{2\mu} + \frac{1}{I(r)} p_\theta^2

        Since the two KEOs for each dof do not commute, it has to be factorized as

        e^{-i K \delta t} = e{-i K_1 \delta t} e^{- i K_2 \delta t}

        where $p_\theta = -i \pa_\theta$ is the momentum operator.


        Parameters
        ----------
        dt : TYPE
            DESCRIPTION.

        intertia: func
            moment of inertia, only used for Jocabi coordinates.

        Returns
        -------
        None.

        """

        # setup kinetic energy operator
        nx = self.nx
        ny = self.ny
        nstates = self.nstates

        dx = interval(self.x)
        dy = interval(self.y)

        self.kx = 2. * np.pi * fftfreq(nx, dx)
        self.ky = 2. * np.pi * fftfreq(ny, dy)


        if self.coords == 'linear':

            mx, my = self.masses

            Kx, Ky = meshgrid(self.kx, self.ky)

            self.exp_K = np.exp(-1j * (Kx**2/2./mx + Ky**2/2./my) * dt)

        elif self.coords == 'jacobi':

            # self.exp_K = np.zeros((nx, ny, nx, ny))
            mx = self.masses[0]

            self.exp_Kx = np.exp(-1j * self.kx**2/2./mx * dt)

            Iinv = 1./self.masses[1](self.x) # y is the angle
            ky = self.ky

            self.exp_Ky = np.exp(-1j * np.outer(Iinv, ky**2/2.) * dt)

            # psik = fft(typsi, axis=0)
            # kpsi = np.einsum('i, ija -> ija', np.exp(-1j * kx**2/2./mx * dt), psik)

            # # for i in range(nx):
            # #     for j in range(ny):
            # #         my = self.masses[1](y[j])
            # #         self.exp_K[i, j, :, :] = np.exp(-1j * (Kx**2/2./mx + Ky**2/2./my) * dt)


        dt2 = 0.5 * dt

        if self.v is None:
            raise ValueError('The diabatic PES is not specified.')

        v = self.v

        self.exp_V = np.zeros(v.shape, dtype=complex)
        self.exp_V_half = np.zeros(v.shape, dtype=complex)
        # self.apes = np.zeros((nx, ny))
        
        # if self.abc:
        #     eig = scipy.linalg.eig
        # else:
        #     eig = scipy.linalg.eigh
        
        
        if np.iscomplexobj(v): # complex Hermitian H
            
            self.d2a = np.zeros((nx, ny, nstates, nstates), dtype=complex)

            # complex potential
            for i in range(nx):
                for j in range(ny):
                    
                    _v = v[i, j]
                    
                    # w, ul, ur = scipy.linalg.eig(_v, left=True, right=True)
                    w, u = sort(*scipy.linalg.eigh(_v))
    
                    V = np.diagflat(np.exp(- 1j * w * dt))
                    V2 = np.diagflat(np.exp(- 1j * w * dt2))
    
                    self.exp_V[i, j, :,:] = u.dot(V.dot(dagger(u)))
                    self.exp_V_half[i, j, :,:] = u.dot(V2.dot(dagger(u)))
                    
                    self.d2a[i, j] = u
                    
        else: 
            
            self.d2a = np.zeros((nx, ny, nstates, nstates))
            self.apes = np.zeros((nx, ny, nstates))
            
            for i in range(nx):
                for j in range(ny):
    
                    w, u = sort(*scipy.linalg.eigh(v[i, j, :, :]))
    
                    #print(np.dot(U.conj().T, Vmat.dot(U)))
                    self.apes[i, j] = w 
                    
                    V = np.diagflat(np.exp(- 1j * w * dt))
                    V2 = np.diagflat(np.exp(- 1j * w * dt2))
    
                    self.exp_V[i, j, :,:] = u.dot(V.dot(dagger(u)))
                    self.exp_V_half[i, j, :,:] = u.dot(V2.dot(dagger(u)))
                    
                    self.d2a[i, j] = u

        return

    def population(self, psi, representation='diabatic', plot=False):
        """
        return the electronic populations

        Parameters
        ----------
        psi : TYPE
            DESCRIPTION.

        Returns
        -------
        2darray, nt, nstates

        """
        if representation == 'diabatic':
            
            if isinstance(psi, np.ndarray):
                P = np.zeros(self.ns)
                for j in range(self.ns):
                    P[j] = np.linalg.norm(psi[:, :, j])**2 * self.dx * self.dy
    
                assert(np.close(np.sum(P), 1))
    
            elif isinstance(psi, list):
    
                N = len(psi)
                P = np.zeros((N, self.nstates))
                for k in range(N):
                    P[k, :] = [np.linalg.norm(psi[k][:, :, j])**2 * self.dx * self.dy \
                               for j in range(self.nstates)]
        
        elif representation == 'adiabatic':
            
            assert(self.d2a is not None)
            
            if isinstance(psi, np.ndarray):
                
                psi = np.einsum('ijab, ijb -> ija', self.d2a, psi)
                
                P = np.zeros(self.ns)
                for j in range(self.ns):
                    P[j] = np.linalg.norm(psi[:, :, j])**2 * self.dx * self.dy
    
                assert(np.close(np.sum(P), 1))
    
            elif isinstance(psi, list):
                
                psi = [np.einsum('ijab, ijb -> ija', self.d2a, phi) \
                       for phi in psi]
    
                N = len(psi)
                P = np.zeros((N, self.nstates))
                for k in range(N):
                    P[k, :] = [np.linalg.norm(psi[k][:, :, j])**2 * self.dx * self.dy \
                               for j in range(self.nstates)]
            
        
        else:
            raise ValueError('Representation = {}, which can only be \
                             diabatic or adiabatic'.format(representation))
    
        
        return P


    def run(self, psi0, e_ops=[], dt=0.01, nt=1, t0=0., nout=1, return_states=True):

        print('Building the propagators ...')

        self.build(dt=dt)

        psi = psi0.copy()

        def _V_half(psi):

            return np.einsum('ijab, ijb -> ija', self.exp_V_half, psi) # evolve V half step

        r = ResultSPO2(dt=dt, psi0=psi0, Nt=nt, t0=t0, nout=nout)
        
        r.x = self.x
        r.y = self.y
<<<<<<< HEAD
        r.psilist = [psi0]
=======
        
        psilist = [psi0]
>>>>>>> 2ccb4cd7

        t = t0
        if self.coords == 'linear':

            KEO = self._KEO_linear

        elif self.coords == 'jacobi':

            KEO = self._KEO_jacobi

        # observables
        if return_states:

            for i in range(nt//nout):
                for n in range(nout):

                    t += dt

                    psi = _V_half(psi)
                    psi = KEO(psi)
                    psi = _V_half(psi)

                psilist.append(psi.copy())

        else:

            psi = _V_half(psi)

            for i in range(nt//nout):
                for n in range(nout):
                    t += dt

                    psi = KEO(psi)
                    psi = self._PEO(psi)


                r.psilist.append(psi.copy())
                # tlist.append(t)

                # rho = density_matrix(psi_x, dx)

                # # store the density matrix
                # f.write('{} {} {} {} {} \n'.format(t, *rho))

            psi = KEO(psi)
            psi = np.einsum('ijab, ijb -> ija', self.exp_V_half, psi) # evolve V half step

        r.psilist = psilist
        return r
    
    def rdm_el(self, psi):
        """
        Compute the reduced electronic density matrix

        Parameters
        ----------
        psi : TYPE
            vibronic wavefunction.

        Returns
        -------
        rho : TYPE
            DESCRIPTION.

        """
        nstates = self.nstates 
        
        if isinstance(psi, np.ndarray):
            
            rho = np.zeros((nstates, nstates), dtype=complex)
            
            for i in range(self.nstates):
                for j in range(i, self.nstates):
                    rho[i, j] = np.sum(np.multiply(np.conj(psi[:, :, i]), psi[:, :, j]))*self.dx*self.dy
                    if i != j:
                        rho[j, i] = rho[i, j].conj()
                        
        elif isinstance(psi, list):
             
            rho = []
            for p in psi:
                tmp = np.einsum('ija, ijb -> ab', p.conj(), p) * self.dx * self.dy
                rho.append(tmp.copy())
             
        return rho
    
    def current_density(self, psi, state_id=0):
        """
        Compute the velocity field of the vibrational flow

        Parameters
        ----------
        psi : TYPE
            DESCRIPTION.
        state_id : TYPE, optional
            DESCRIPTION. The default is 0.

        Returns
        -------
        None.

        """
        x, y = self.x, self.y
        
        chi  = psi[:, :, state_id]
        rx, ry = np.gradient(np.log(np.abs(chi)), self.dx, self.dy)
        px, py = np.gradient(np.angle(chi), self.dx, self.dy, edge_order=2)
        
        
        fig, ax = plt.subplots(ncols=1)
        ax.contourf(x, y, np.abs(chi))
        ax.quiver(self.x, self.y, rx, ry, transpose=True)
        # ax1.quiver(self.x, self.y, rx, ry)
        
        
        # divergence of current
        div = divergence([rx, ry], [self.dx, self.dy])
        
        fig, ax = plt.subplots()
        ax.imshow(div)
        return [px, py], [rx, ry]

    def _PEO(self, psi):

        vpsi = np.einsum('ijab, ijb -> ija', self.exp_V, psi)
        return vpsi

    def _KEO_linear(self, psi):
        # psik = np.zeros(psi.shape, dtype=complex)
        # for j in range(ns):
        #     psik[:,:,j] = fft2(psi[:,:,j])
        psik = fft2(psi, axes=(0,1))
        kpsi = np.einsum('ij, ija -> ija', self.exp_K, psik)

        # out = np.zeros(psi.shape, dtype=complex)
        # for j in range(ns):
        #     out[:, :, j] = ifft2(kpsi[:, :, j])
        psi = ifft2(kpsi, axes=(0,1))
        return psi

    def _KEO_jacobi(self, psi):
        """
        The current implementation is of order $\mc{O}(\Delta t^2)$. For improvements,
        we can use the splitting

        K_1(\Delta t/2)K_2(\Delta t/2) V(\Delta t) K_2(\Delta t/2) K_1(\Delta t/2)

        For time-independent H, this is of order $\mc{O}(\Delta t^3)$.

        see Hermann, M. R. & Fleck, J. A.  Phys. Rev. A 38, 6000–6012 (1988).

        Parameters
        ----------
        psi : TYPE
            DESCRIPTION.

        Returns
        -------
        psi : TYPE
            DESCRIPTION.


        """

        psi_ky = fft(psi, axis=1)
        typsi = np.einsum('ij, ija -> ija', self.exp_Ky, psi_ky)
        # psik = ifft(typsi, axis=1)
        # psik = fft(psik, axis=0)
        # kpsi = np.einsum('i, ija -> ija', self.exp_Kx, psik)
        # psi = ifft(kpsi, axis=0)

        psik = fft(typsi, axis=0)
        kpsi = np.einsum('i, ija -> ija', self.exp_Kx, psik)

        psi = ifft2(kpsi, axes=(0,1))


        return psi

    def plot_surface(self, style='2D'):
        if style == '2D':
            fig, (ax0, ax1) = plt.subplots(nrows=2)
            ax0.contourf(self.X, self.Y, self.V[:, :, 1, 1], lw=0.7, cmap='viridis')
            ax1.contourf(self.X, self.Y, self.V[:, :, 0, 0], lw=0.7, cmap='viridis')
            return

        else:
            from pyqed.style import plot_surface
            plot_surface(self.x, self.y, self.V[:,:,0,0])

            return

    def plt_wp(self, psilist, **kwargs):


        if not isinstance(psilist, list): psilist = [psilist]


        for i, psi in enumerate(psilist):
            fig, (ax0, ax1) = plt.subplots(nrows=2, sharey=True)

            ax0.contour(self.X, self.Y, np.abs(psi[:,:, 1])**2, cmap='viridis')
            ax1.contour(self.X, self.Y, np.abs(psi[:, :,0])**2, cmap='viridis')
            ax0.format(**kwargs)
            ax1.format(**kwargs)
            fig.savefig('psi'+str(i)+'.pdf')
        return ax0, ax1

    


class SPO2NH(SPO2):
    
    def __init__(self, x, y, *args, **kwargs):
        self.right_eigenstates = None
        super().__init__(x, y, *args, **kwargs)


    
    def build(self, dt):
        nx = self.nx
        ny = self.ny
        nstates = self.nstates

        dx = interval(self.x)
        dy = interval(self.y)

        self.kx = 2. * np.pi * fftfreq(nx, dx)
        self.ky = 2. * np.pi * fftfreq(ny, dy)
        
        v = self.v 
        
        dt2 = 0.5 * dt
        
        if self.coords == 'linear':

            mx, my = self.masses

            Kx, Ky = meshgrid(self.kx, self.ky)

            self.exp_K = np.exp(-1j * (Kx**2/2./mx + Ky**2/2./my) * dt)

        elif self.coords == 'jacobi':

            # self.exp_K = np.zeros((nx, ny, nx, ny))
            mx = self.masses[0]

            self.exp_Kx = np.exp(-1j * self.kx**2/2./mx * dt)

            Iinv = 1./self.masses[1](self.x) # y is the angle
            ky = self.ky

            self.exp_Ky = np.exp(-1j * np.outer(Iinv, ky**2/2.) * dt)

        
        self.right_eigenstates = np.zeros((nx, ny, nstates, nstates), dtype=complex)
        self.ovlp_rr = np.zeros((nx, ny, nstates, nstates), dtype=complex)
        
        self.exp_V = np.zeros(v.shape, dtype=complex)
        self.exp_V_half = np.zeros(v.shape, dtype=complex)
        
        # complex potential
        for i in range(nx):
            for j in range(ny):
                
                _v = v[i, j]
                
                # w, ul, ur = scipy.linalg.eig(_v, left=True, right=True)
                w, ur, ul = eig(_v)
                
                self.right_eigenstates[i,j] = ur
                
                self.ovlp_rr[i,j] = dag(ur) @ ur
                
                V = np.diagflat(np.exp(- 1j * w * dt))
                V2 = np.diagflat(np.exp(- 1j * w * dt2))

                self.exp_V[i, j, :,:] = ur @ V @ ul
                self.exp_V_half[i, j, :,:] = ur @ V2 @ ul
                

        return
    
    def position(self, psilist, plot=False):
        
        x = self.x 
        y = self.y
        dx = interval(x)
        dy = interval(y)
        
        S = self.ovlp_rr
        
        xAve = [np.einsum('ijm, i, ijmn, ijn ->', psi.conj(), x, S, psi) * dx*dy for psi in psilist]
        yAve = [np.einsum('ijn, j, ijmn, ijn ->', psi.conj(), y, S, psi) * dx*dy for psi in psilist]

        
        if plot:
            fig, ax = plt.subplots()
            ax.plot(xAve)
            ax.plot(yAve)
        
        self.xAve = [xAve, yAve]
        np.savez('xAve', xAve, yAve)
        
        return xAve, yAve
    
    def run(self, psi0, e_ops=[], dt=0.01, nt=1, t0=0., nout=1, return_states=True):

        print('Building the propagators ...')

        self.build(dt=dt)

        psi = psi0.copy()

        def _V_half(psi):

            return np.einsum('ijab, ijb -> ija', self.exp_V_half, psi) # evolve V half step

        r = ResultSPO2(dt=dt, psi0=psi0, Nt=nt, t0=t0, nout=nout)
        
        r.x = self.x
        r.y = self.y
        r.psilist = [psi0]

        t = t0
        if self.coords == 'linear':

            KEO = self._KEO_linear

        elif self.coords == 'jacobi':

            KEO = self._KEO_jacobi

        # observables
        if return_states:

            for i in range(nt//nout):
                for n in range(nout):

                    t += dt

                    psi = _V_half(psi)
                    psi = KEO(psi)
                    psi = _V_half(psi)

                r.psilist.append(psi.copy())

        else:

            psi = _V_half(psi)

            for i in range(nt//nout):
                for n in range(nout):
                    t += dt

                    psi = KEO(psi)
                    psi = self._PEO(psi)


                r.psilist.append(psi.copy())
                # tlist.append(t)

                # rho = density_matrix(psi_x, dx)

                # # store the density matrix
                # f.write('{} {} {} {} {} \n'.format(t, *rho))

            psi = KEO(psi)
            psi = np.einsum('ijab, ijb -> ija', self.exp_V_half, psi) # evolve V half step

        r.psi = psi
        return r



def divergence(f,h):
    """
    div(F) = dFx/dx + dFy/dy + ...
    g = np.gradient(Fx,dx, axis=1)+ np.gradient(Fy,dy, axis=0) #2D
    g = np.gradient(Fx,dx, axis=2)+ np.gradient(Fy,dy, axis=1) +np.gradient(Fz,dz,axis=0) #3D
    """
    num_dims = len(f)
    return np.ufunc.reduce(np.add, [np.gradient(f[i], h[i], axis=i) \
                                    for i in range(num_dims)])




class SPO2NH(SPO2):
    
    def __init__(self, x, y, *args, **kwargs):
        self.right_eigenstates = None
        super().__init__(x, y, *args, **kwargs)


    
    def build(self, dt):
        nx = self.nx
        ny = self.ny
        nstates = self.nstates

        dx = interval(self.x)
        dy = interval(self.y)

        self.kx = 2. * np.pi * fftfreq(nx, dx)
        self.ky = 2. * np.pi * fftfreq(ny, dy)
        
        v = self.v 
        
        dt2 = 0.5 * dt
        
        if self.coords == 'linear':

            mx, my = self.masses

            Kx, Ky = meshgrid(self.kx, self.ky)

            self.exp_K = np.exp(-1j * (Kx**2/2./mx + Ky**2/2./my) * dt)

        elif self.coords == 'jacobi':

            # self.exp_K = np.zeros((nx, ny, nx, ny))
            mx = self.masses[0]

            self.exp_Kx = np.exp(-1j * self.kx**2/2./mx * dt)

            Iinv = 1./self.masses[1](self.x) # y is the angle
            ky = self.ky

            self.exp_Ky = np.exp(-1j * np.outer(Iinv, ky**2/2.) * dt)

        
        self.right_eigenstates = np.zeros((nx, ny, nstates, nstates), dtype=complex)
        self.ovlp_rr = np.zeros((nx, ny, nstates, nstates), dtype=complex)
        
        self.exp_V = np.zeros(v.shape, dtype=complex)
        self.exp_V_half = np.zeros(v.shape, dtype=complex)
        
        # complex potential
        for i in range(nx):
            for j in range(ny):
                
                _v = v[i, j]
                
                # w, ul, ur = scipy.linalg.eig(_v, left=True, right=True)
                w, ur, ul = eig(_v)
                
                self.right_eigenstates[i,j] = ur
                
                self.ovlp_rr[i,j] = dag(ur) @ ur
                
                V = np.diagflat(np.exp(- 1j * w * dt))
                V2 = np.diagflat(np.exp(- 1j * w * dt2))

                self.exp_V[i, j, :,:] = ur @ V @ ul
                self.exp_V_half[i, j, :,:] = ur @ V2 @ ul
                

        return
    
    def position(self, psilist, plot=False):
        
        x = self.x 
        y = self.y
        dx = interval(x)
        dy = interval(y)
        
        S = self.ovlp_rr
        
        xAve = [np.einsum('ijm, i, ijmn, ijn ->', psi.conj(), x, S, psi) * dx*dy for psi in psilist]
        yAve = [np.einsum('ijn, j, ijmn, ijn ->', psi.conj(), y, S, psi) * dx*dy for psi in psilist]

        
        if plot:
            fig, ax = plt.subplots()
            ax.plot(xAve)
            ax.plot(yAve)
        
        self.xAve = [xAve, yAve]
        np.savez('xAve', xAve, yAve)
        
        return xAve, yAve
    
    def run(self, psi0, e_ops=[], dt=0.01, nt=1, t0=0., nout=1, return_states=True):

        print('Building the propagators ...')

        self.build(dt=dt)

        psi = psi0.copy()

        def _V_half(psi):

            return np.einsum('ijab, ijb -> ija', self.exp_V_half, psi) # evolve V half step

        r = ResultSPO2(dt=dt, psi0=psi0, Nt=nt, t0=t0, nout=nout)
        
        r.x = self.x
        r.y = self.y
        r.psilist = [psi0]

        t = t0
        if self.coords == 'linear':

            KEO = self._KEO_linear

        elif self.coords == 'jacobi':

            KEO = self._KEO_jacobi

        # observables
        if return_states:

            for i in range(nt//nout):
                for n in range(nout):

                    t += dt

                    psi = _V_half(psi)
                    psi = KEO(psi)
                    psi = _V_half(psi)

                r.psilist.append(psi.copy())

        else:

            psi = _V_half(psi)

            for i in range(nt//nout):
                for n in range(nout):
                    t += dt

                    psi = KEO(psi)
                    psi = self._PEO(psi)


                r.psilist.append(psi.copy())
                # tlist.append(t)

                # rho = density_matrix(psi_x, dx)

                # # store the density matrix
                # f.write('{} {} {} {} {} \n'.format(t, *rho))

            psi = KEO(psi)
            psi = np.einsum('ijab, ijb -> ija', self.exp_V_half, psi) # evolve V half step

        r.psi = psi
        return r



def divergence(f,h):
    """
    div(F) = dFx/dx + dFy/dy + ...
    g = np.gradient(Fx,dx, axis=1)+ np.gradient(Fy,dy, axis=0) #2D
    g = np.gradient(Fx,dx, axis=2)+ np.gradient(Fy,dy, axis=1) +np.gradient(Fz,dz,axis=0) #3D
    """
    num_dims = len(f)
    return np.ufunc.reduce(np.add, [np.gradient(f[i], h[i], axis=i) \
                                    for i in range(num_dims)])


def S0(x, y):
    pass

def S1(x, y):
    pass

def diabatic_coupling(x, y):
    pass

class SPO3():
    # def __init__(self, x, y, z, mass=[1, 1, 1]):
    #     self.x = x
    #     self.y = y
    #     self.z = z

    """
    second-order split-operator method for nonadiabatic wavepacket dynamics
    in the diabatic representation with three-dimensional nuclear space

    For time-independent Hamiltonian

    .. math::

        e^{-i H \Delta t} = e^{- i V \Delta t/2} e^{-i K \Delta t} e^{-iV\Delta t/2}

    For time-dependent H,
        # TODO
    """
    def __init__(self, x, y, z, masses, nstates=2, coords='linear', G=None, abc=False):
        self.x = x
        self.y = y
        self.z = z
        self.X, self.Y, self.Z = meshgrid(x, y, z)

        self.nx = len(x)
        self.ny = len(y)
        self.nz = len(z)

        self.dx = interval(x)
        self.dy = interval(y) # for uniform grids
        self.dz = interval(z)

        self.masses = masses
        self.kx = None
        self.ky = None
        self.kz = None
        self.dim = 3
        self.exp_V = None
        self.exp_V_half = None
        self.exp_K = None
        self.V = None
        self.G = G
        self.nstates = nstates
        self.coords =  coords
        self.abc = abc

    def set_grid(self, x, y, z):
        self.x = x
        self.y = y
        self.z = z

    def set_masses(self, masses):
        self.masses = masses


    def setG(self, G):
        self.G = G

    def set_DPES(self, surfaces, diabatic_couplings, eta=None):
        """
        set the diabatic PES and vibronic couplings

        Parameters
        ----------
        surfaces : TYPE
            DESCRIPTION.
        diabatic_couplings : TYPE
            DESCRIPTION.
        abc : boolean, optional
            indicator of whether using absorbing boundary condition. This is
            often used for dissociation.
            The default is False.

        Returns
        -------
        v : TYPE
            DESCRIPTION.

        """

        nx = self.nx
        ny = self.ny 
        nz = self.nz
        ns = self.nstates

        # DPES and diabatic couplings
        v = np.zeros([nx, ny, nz, ns, ns])

        # assume we have analytical forms for the DPESs
        for a in range(self.nstates):
            v[:, :, :, a, a] = surfaces[a]

        for dc in diabatic_couplings:
            a, b = dc[0][:]
            v[:, :, :, a, b] = v[:, :, :, b, a] = dc[1]


        self.V = v
        return v

    def set_abc(self):
        #set the absorbing boundary condition
        #     for n in range(self.ns):
        #         v[:, :, n, n] = -1j * eta * (self.X - 9.)**2
        pass
    
    def build(self, dt, inertia=None):
        """
        Setup the propagators appearing in the split-operator method.

        For the kinetic energy operator with Jacobi coordinates

            K = \frac{p_r^2}{2\mu} + \frac{1}{I(r)} p_\theta^2

        Since the two KEOs for each dof do not commute, it has to be factorized as

        e^{-i K \delta t} = e{-i K_1 \delta t} e^{- i K_2 \delta t}

        where $p_\theta = -i \pa_\theta$ is the momentum operator.


        Parameters
        ----------
        dt : TYPE
            DESCRIPTION.

        intertia: func
            moment of inertia, only used for Jocabi coordinates.

        Returns
        -------
        None.

        """

        # setup kinetic energy operator
        nx = self.nx
        ny = self.ny
        nz = self.nz

        dx = interval(self.x)
        dy = interval(self.y)
        dz = self.dz

        self.kx = 2. * np.pi * fftfreq(nx, dx)
        self.ky = 2. * np.pi * fftfreq(ny, dy)
        self.kz = 2. * np.pi * fftfreq(nz, dz)


        if self.coords == 'linear':

            mx, my, mz = self.masses

            Kx, Ky, Kz = meshgrid(self.kx, self.ky, self.kz)

            self.exp_K = np.exp(-1j * (Kx**2/2./mx + Ky**2/2./my + Kz**2/2./mz) * dt)
            
            
        elif self.coords == 'jacobi':

            # self.exp_K = np.zeros((nx, ny, nx, ny))
            mx = self.masses[0]

            self.exp_Kx = np.exp(-1j * self.kx**2/2./mx * dt)

            Iinv = 1./self.masses[1](self.x) # y is the angle
            ky = self.ky

            self.exp_Ky = np.exp(-1j * np.outer(Iinv, ky**2/2.) * dt)

            # psik = fft(typsi, axis=0)
            # kpsi = np.einsum('i, ija -> ija', np.exp(-1j * kx**2/2./mx * dt), psik)

            # # for i in range(nx):
            # #     for j in range(ny):
            # #         my = self.masses[1](y[j])
            # #         self.exp_K[i, j, :, :] = np.exp(-1j * (Kx**2/2./mx + Ky**2/2./my) * dt)


        dt2 = 0.5 * dt

        if self.V is None:
            raise ValueError('The diabatic PES is not specified.')

        v = self.V

        self.exp_V = np.zeros(v.shape, dtype=complex)
        self.exp_V_half = np.zeros(v.shape, dtype=complex)
        # self.apes = np.zeros((nx, ny))
        
        if self.abc:
            eig = scipy.linalg.eig
        else:
            eig = scipy.linalg.eigh

        for i in range(nx):
            for j in range(ny):
                for k in range(nz):

                    w, u = eig(v[i, j, k, :, :])
        
                    V = np.diagflat(np.exp(- 1j * w * dt))
                    V2 = np.diagflat(np.exp(- 1j * w * dt2))
    
                    self.exp_V[i, j, k, :,:] = u.dot(V.dot(dagger(u)))
                    self.exp_V_half[i, j, k, :,:] = u.dot(V2.dot(dagger(u)))


        return

    def population(self, psi):
        """
        return the electronic populations

        Parameters
        ----------
        psi : TYPE
            DESCRIPTION.

        Returns
        -------
        None.

        """
        if isinstance(psi, np.ndarray):
            P = np.zeros(self.ns)
            for j in range(self.ns):
                P[j] = np.linalg.norm(psi[:, :, j])**2 * self.dx * self.dy

            assert(np.close(np.sum(P), 1))

        elif isinstance(psi, list):

            N = len(psi)
            P = np.zeros((N, self.nstates))
            for k in range(N):
                P[k, :] = [np.linalg.norm(psi[k][:, :, j])**2 * self.dx * self.dy \
                           for j in range(self.nstates)]


        return P


    def run(self, psi0, e_ops=[], dt=0.01, nt=1, t0=0., nout=1, return_states=True):

        print('Building the propagators ...')

        self.build(dt=dt)

        psi = psi0.copy()

        def _V_half(psi):

            return np.einsum('ijkab, ijkb -> ijka', self.exp_V_half, psi) # evolve V half step

        r = Result(dt=dt, psi0=psi0, Nt=nt, t0=t0, nout=nout)

        t = t0
        if self.coords == 'linear':

            KEO = self._KEO_linear

        elif self.coords == 'jacobi':

            KEO = self._KEO_jacobi

        # observables
        if return_states:

            for i in range(nt//nout):
                for n in range(nout):

                    t += dt

                    psi = _V_half(psi)
                    psi = KEO(psi)
                    psi = _V_half(psi)

                r.psilist.append(psi.copy())

        else:

            psi = _V_half(psi)

            for i in range(nt//nout):
                for n in range(nout):
                    
                    t += dt

                    psi = KEO(psi)
                    psi = self._PEO(psi)


                r.psilist.append(psi.copy())
                # tlist.append(t)

                # rho = density_matrix(psi_x, dx)

                # # store the density matrix
                # f.write('{} {} {} {} {} \n'.format(t, *rho))

            psi = KEO(psi)
            psi = _V_half(psi) # evolve V half step

        r.psi = psi
        return r

    def _PEO(self, psi):

        vpsi = np.einsum('ijkab, ijkb -> ijka', self.exp_V, psi)
        return vpsi

    def _KEO_linear(self, psi):
        # psik = np.zeros(psi.shape, dtype=complex)
        # for j in range(ns):
        #     psik[:,:,j] = fft2(psi[:,:,j])
        
        psik = np.fft.fftn(psi, axes=(0,1, 2))

        kpsi = np.einsum('ijk, ijka -> ijka', self.exp_K, psik)

        # out = np.zeros(psi.shape, dtype=complex)
        # for j in range(ns):
        #     out[:, :, j] = ifft2(kpsi[:, :, j])
        psi = np.fft.ifftn(kpsi, axes=(0,1, 2))
        
        return psi

    def _KEO_jacobi(self, psi):
        """
        The current implementation is of order $\mc{O}(\Delta t^2)$. For improvements,
        we can use the splitting

        K_1(\Delta t/2)K_2(\Delta t/2) V(\Delta t) K_2(\Delta t/2) K_1(\Delta t/2)

        For time-independent H, this is of order $\mc{O}(\Delta t^3)$.

        see Hermann, M. R. & Fleck, J. A.  Phys. Rev. A 38, 6000–6012 (1988).

        Parameters
        ----------
        psi : TYPE
            DESCRIPTION.

        Returns
        -------
        psi : TYPE
            DESCRIPTION.


        """

        psi_ky = fft(psi, axis=1)
        typsi = np.einsum('ij, ija -> ija', self.exp_Ky, psi_ky)
        # psik = ifft(typsi, axis=1)
        # psik = fft(psik, axis=0)
        # kpsi = np.einsum('i, ija -> ija', self.exp_Kx, psik)
        # psi = ifft(kpsi, axis=0)

        psik = fft(typsi, axis=0)
        kpsi = np.einsum('i, ija -> ija', self.exp_Kx, psik)

        psi = ifft2(kpsi, axes=(0,1))


        return psi

    def plot_surface(self, style='2D'):
        if style == '2D':
            fig, (ax0, ax1) = plt.subplots(nrows=2)
            ax0.contourf(self.X, self.Y, self.V[:, :, 1, 1], lw=0.7)
            ax1.contourf(self.X, self.Y, self.V[:, :, 0, 0], lw=0.7)
            return

        else:
            from lime.style import plot_surface
            plot_surface(self.x, self.y, self.V[:,:,0,0])

            return

    def plt_wp(self, psilist, **kwargs):


        if not isinstance(psilist, list): psilist = [psilist]

        X, Y = np.meshgrid(self.x, self.y)
        x, y = self.x, self.y 
        
        
        for i, psi in enumerate(psilist):
            fig, (ax0, ax1) = plt.subplots(nrows=2, sharey=True)

            ax0.contour(x, y, np.abs(psi[:,:,0, 1])**2)
            ax1.contour(x, y, np.abs(psi[:, :,0, 0])**2)
            # ax0.format(**kwargs)
            # ax1.format(**kwargs)
            fig.savefig('psi'+str(i)+'.pdf')
        return ax0, ax1
# @jit
# def gwp(x, sigma=1., x0=0., p0=0.):
#     """
#     a Gaussian wave packet centered at x0, with momentum k0
#     """

#     a = 1./sigma**2
#     return (a/np.sqrt(np.pi))**(-0.25)*\
#     np.exp(-0.5 * a * (x - x0)**2 + 1j * (x-x0) * p0)

# @jit
def gauss_x_2d(sigma, x0, y0, kx0, ky0):
    """
    generate the gaussian distribution in 2D grid
    :param x0: float, mean value of gaussian wavepacket along x
    :param y0: float, mean value of gaussian wavepacket along y
    :param sigma: float array, covariance matrix with 2X2 dimension
    :param kx0: float, initial momentum along x
    :param ky0: float, initial momentum along y
    :return: gauss_2d: float array, the gaussian distribution in 2D grid
    """
    gauss_2d = np.zeros((len(x), len(y)), dtype=np.complex128)

    for i in range(len(x)):
        for j in range(len(y)):
            delta = np.dot(np.array([x[i]-x0, y[j]-y0]), inv(sigma))\
                      .dot(np.array([x[i]-x0, y[j]-y0]))
            gauss_2d[i, j] = (np.sqrt(det(sigma))
                              * np.sqrt(np.pi) ** 2) ** (-0.5) \
                              * np.exp(-0.5 * delta + 1j
                                       * np.dot(np.array([x[i], y[j]]),
                                                  np.array([kx0, ky0])))

    return gauss_2d


# @jit
def potential_2d(x_range_half, y_range_half, couple_strength, couple_type):
    """
    generate two symmetric harmonic potentials wrt the origin point in 2D
    :param x_range_half: float, the displacement of potential from the origin
                                in x
    :param y_range_half: float, the displacement of potential from the origin
                                in y
    :param couple_strength: the coupling strength between these two potentials
    :param couple_type: int, the nonadiabatic coupling type. here, we used:
                                0) no coupling
                                1) constant coupling
                                2) linear coupling
    :return: v_2d: float list, a list containing for matrices:
                               v_2d[0]: the first potential matrix
                               v_2d[1]: the potential coupling matrix
                                        between the first and second
                               v_2d[2]: the potential coupling matrix
                                        between the second and first
                               v_2d[3]: the second potential matrix
    """
    v_2d = [0, 0, 0, 0]
    v_2d[0] = (xv + x_range_half) ** 2 / 2.0 + (yv + y_range_half) ** 2 / 2.0
    v_2d[3] = (xv - x_range_half) ** 2 / 2.0 + (yv - y_range_half) ** 2 / 2.0

    # x_cross = sympy.Symbol('x_cross')
    # mu = sympy.solvers.solve(
    #     (x_cross - x_range_half) ** 2 / 2.0 -
    #     (x_cross + x_range_half) ** 2 / 2.0,
    #     x_cross)

    if couple_type == 0:
        v_2d[1] = np.zeros(np.shape(v_2d[0]))
        v_2d[2] = np.zeros(np.shape(v_2d[0]))
    elif couple_type == 1:
        v_2d[1] = np.full((np.shape(v_2d[0])), couple_strength)
        v_2d[2] = np.full((np.shape(v_2d[0])), couple_strength)
    elif couple_type == 2:
        v_2d[1] = couple_strength * (xv+yv)
        v_2d[2] = couple_strength * (xv+yv)
    # elif couple_type == 3:
    #     v_2d[1] = couple_strength \
    #                 * np.exp(-(x - float(mu[0])) ** 2 / 2 / sigma ** 2)
    #     v_2d[2] = couple_strength \
    #                 * np.exp(-(x - float(mu[0])) ** 2 / 2 / sigma ** 2)
    else:
        raise 'error: coupling type not existing'

    return v_2d


# @jit
def diabatic(x, y):
    """
    PESs in diabatic representation
    :param x_range_half: float, the displacement of potential from the origin
                                in x
    :param y_range_half: float, the displacement of potential from the origin
                                in y
    :param couple_strength: the coupling strength between these two potentials
    :param couple_type: int, the nonadiabatic coupling type. here, we used:
                                0) no coupling
                                1) constant coupling
                                2) linear coupling
    :return:
        v:  float 2d array, matrix elements of the DPES and couplings
    """
    nstates = 2

    v = np.zeros((nstates, nstates))

    v[0,0] = (x + 4.) ** 2 / 2.0 + (y + 3.) ** 2 / 2.0
    v[1,1] = (x - 4.) ** 2 / 2.0 + (y - 3.) ** 2 / 2.0

    v[0, 1] = v[1, 0] = 0

    return v

# @jit
# def x_evolve_half_2d(dt, v_2d, psi_grid):
#     """
#     propagate the state in grid basis half time step forward with H = V
#     :param dt: float
#                 time step
#     :param v_2d: float array
#                 the two electronic states potential operator in grid basis
#     :param psi_grid: list
#                 the two-electronic-states vibrational state in grid basis
#     :return: psi_grid(update): list
#                 the two-electronic-states vibrational state in grid basis
#                 after being half time step forward
#     """

#     for i in range(len(x)):
#         for j in range(len(y)):
#             v_mat = np.array([[v_2d[0][i, j], v_2d[1][i, j]],
#                              [v_2d[2][i, j], v_2d[3][i, j]]])

#             w, u = scipy.linalg.eigh(v_mat)
#             v = np.diagflat(np.exp(-0.5 * 1j * w / hbar * dt))
#             array_tmp = np.array([psi_grid[0][i, j], psi_grid[1][i, j]])
#             array_tmp = np.dot(u.conj().T, v.dot(u)).dot(array_tmp)
#             psi_grid[0][i, j] = array_tmp[0]
#             psi_grid[1][i, j] = array_tmp[1]
#             #self.x_evolve = self.x_evolve_half * self.x_evolve_half
#             #self.k_evolve = np.exp(-0.5 * 1j * self.hbar / self.m * \
#             #               (self.k * self.k) * dt)


# @jit
def x_evolve_2d(dt, psi, v):
    """
    propagate the state in grid basis half time step forward with H = V
    :param dt: float
                time step
    :param v_2d: float array
                the two electronic states potential operator in grid basis
    :param psi_grid: list
                the two-electronic-states vibrational state in grid basis
    :return: psi_grid(update): list
                the two-electronic-states vibrational state in grid basis
                after being half time step forward
    """


    vpsi = np.einsum('ijab, ijb -> ija', np.exp(- 1j * v * dt), psi)


    return vpsi


def k_evolve_2d(dt, masses, kx, ky, psi):
    """
    propagate the state in grid basis a time step forward with H = K
    :param dt: float, time step
    :param kx: float, momentum corresponding to x
    :param ky: float, momentum corresponding to y
    :param psi_grid: list, the two-electronic-states vibrational states in
                           grid basis
    :return: psi_grid(update): list, the two-electronic-states vibrational
                                     states in grid basis
    """

    psi_k = fft2(psi)
    mx, my = masses

    Kx, Ky = np.meshgrid(kx, ky)

    kin = np.exp(-1j * (Kx**2/2./mx + Ky**2/2./my) * dt)

    psi_k = kin * psi_k
    psi = ifft2(psi_k)

    return psi


def dpsi(psi, kx, ky, ndim=2):
    '''
    Momentum operator operates on the wavefunction

    Parameters
    ----------
    psi : 2D complex array
        DESCRIPTION.
    ndim : int, default 2
        coordinates dimension
    Returns
    -------
    kpsi : (nx, ny, ndim)
        DESCRIPTION.

    '''

    # Fourier transform of the wavefunction
    psi_k = fft2(psi)

    # momentum operator in the Fourier space
    kxpsi = np.einsum('i, ij -> ij', kx, psi_k)
    kypsi = np.einsum('j, ij -> ij', ky, psi_k)

    kpsi = np.zeros((nx, ny, ndim), dtype=complex)

    # transform back to coordinate space
    kpsi[:,:,0] = ifft2(kxpsi)
    kpsi[:,:,1] = ifft2(kypsi)

    return kpsi

def dxpsi(psi):
    '''
    Momentum operator operates on the wavefunction

    Parameters
    ----------
    psi : 2D complex array
        DESCRIPTION.

    Returns
    -------
    kpsi : (nx, ny, ndim)
        DESCRIPTION.

    '''

    # Fourier transform of the wavefunction
    psi_k = fft2(psi)

    # momentum operator in the Fourier space
    kxpsi_k = np.einsum('i, ij -> ij', kx, psi_k)

    # transform back to coordinate space
    kxpsi = ifft2(kxpsi_k)

    return kxpsi

def dypsi(psi):
    '''
    Momentum operator operates on the wavefunction

    Parameters
    ----------
    psi : 2D complex array
        DESCRIPTION.

    Returns
    -------
    kpsi : (nx, ny, ndim)
        DESCRIPTION.

    '''

    # Fourier transform of the wavefunction
    psi_k = fft2(psi)

    # momentum operator in the Fourier space
    kxpsi_k = np.einsum('i, ij -> ij', kx, psi_k)

    # transform back to coordinate space
    kxpsi = ifft2(kxpsi_k)

    return kxpsi


def adiabatic_2d(x, y, psi0, v, dt, Nt=0, coords='linear', mass=None, G=None):
    """
    propagate the adiabatic dynamics at a single surface

    :param dt: time step
    :param v: 2d array
                potential matrices in 2D
    :param psi: list
                the initial state
    mass: list of 2 elements
        reduced mass

    Nt: int
        the number of the time steps, Nt=0 indicates that no propagation has been done,
                   only the initial state and the initial purity would be
                   the output

    G: 4D array nx, ny, ndim, ndim
        G-matrix

    :return: psi_end: list
                      the final state

    G: 2d array
        G matrix only used for curvilinear coordinates
    """
    #f = open('density_matrix.dat', 'w')
    t = 0.0
    dt2 = dt * 0.5

    psi = psi0.copy()

    nx, ny = psi.shape

    dx = x[1] - x[0]
    dy = y[1] - y[0]

    kx = 2. * np.pi * fftfreq(nx, dx)
    ky = 2. * np.pi * fftfreq(ny, dy)

    if coords == 'linear':
        # Split-operator method for linear coordinates

        psi = x_evolve_2d(dt2, psi,v)

        for i in range(Nt):
            t += dt
            psi = k_evolve_2d(dt, kx, ky, psi)
            psi = x_evolve_2d(dt, psi, v)

    elif coords == 'curvilinear':

        # kxpsi = np.einsum('i, ijn -> ijn', kx, psi_k)
        # kypsi = np.einsum('j, ijn -> ijn', ky, psi_k)

        # tpsi = np.zeros((nx, ny, nstates), dtype=complex)
        # dxpsi = np.zeros((nx, ny, nstates), dtype=complex)
        # dypsi = np.zeros((nx, ny, nstates), dtype=complex)

        # for i in range(nstates):

        #     dxpsi[:,:,i] = ifft2(kxpsi[:,:,i])
        #     dypsi[:,:,i] = ifft2(kypsi[:,:,i])

        for k in range(Nt):
            t += dt
            psi = rk4(psi, hpsi, dt, kx, ky, v, G)

        #f.write('{} {} {} {} {} \n'.format(t, *rho))
        #purity[i] = output_tmp[4]



    # t += dt
    #f.close()

    return psi

def KEO(psi, kx, ky, G):
    '''
    compute kinetic energy operator K * psi

    Parameters
    ----------
    psi : TYPE
        DESCRIPTION.
    dt : TYPE
        DESCRIPTION.

    Returns
    -------
    None.

    '''
#    kpsi = dpsi(psi, kx, ky)

    # Fourier transform of the wavefunction
    psi_k = fft2(psi)

    # momentum operator in the Fourier space
    kxpsi = np.einsum('i, ij -> ij', kx, psi_k)
    kypsi = np.einsum('j, ij -> ij', ky, psi_k)

    nx, ny = len(kx), len(ky)
    kpsi = np.zeros((nx, ny, 2), dtype=complex)

    # transform back to coordinate space
    kpsi[:,:,0] = ifft2(kxpsi)
    kpsi[:,:,1] = ifft2(kypsi)

#   ax.contour(x, y, np.abs(kpsi[:,:,1]))

    tmp = np.einsum('ijrs, ijs -> ijr', G, kpsi)
    #G = metric_tensor(x[i], y[j]) # 2 x 2 matrix metric tensor at (x, y)

    # Fourier transform of the wavefunction
    phi_x = tmp[:,:,0]
    phi_y = tmp[:,:,1]

    phix_k = fft2(phi_x)
    phiy_k = fft2(phi_y)

    # momentum operator in the Fourier space
    kxphi = np.einsum('i, ij -> ij', kx, phix_k)
    kyphi = np.einsum('j, ij -> ij', ky, phiy_k)

    # transform back to coordinate space
    kxphi = ifft2(kxphi)
    kyphi = ifft2(kyphi)

    # psi += -1j * dt * 0.5 * (kxphi + kyphi)

    return 0.5 * (kxphi + kyphi)

def PEO(psi, v):
    """
    V |psi>
    :param dt: float
                time step
    :param v_2d: float array
                the two electronic states potential operator in grid basis
    :param psi_grid: list
                the two-electronic-states vibrational state in grid basis
    :return: psi_grid(update): list
                the two-electronic-states vibrational state in grid basis
                after being half time step forward
    """


    vpsi = v * psi
    return vpsi

def hpsi(psi, kx, ky, v, G):

    kpsi = KEO(psi, kx, ky, G)
    vpsi = PEO(psi, v)

    return -1j * (kpsi + vpsi)

######################################################################
# Helper functions for gaussian wave-packets


def gauss_k(k,a,x0,k0):
    """
    analytical fourier transform of gauss_x(x), above
    """
    return ((a / np.sqrt(np.pi))**0.5
            * np.exp(-0.5 * (a * (k - k0)) ** 2 - 1j * (k - k0) * x0))

# @jit
def theta(x):
    """
    theta function :
      returns 0 if x<=0, and 1 if x>0
    """
    x = np.asarray(x)
    y = np.zeros(x.shape)
    y[x > 0] = 1.0
    return y


def square_barrier(x, width, height):
    return height * (theta(x) - theta(x - width))

# @jit
# def density_matrix(psi_grid):
#     """
#     compute electronic purity from the wavefunction
#     """
#     rho00 = np.sum(np.multiply(np.conj(psi_grid[0]), psi_grid[0]))*dx*dy
#     rho01 = np.sum(np.multiply(np.conj(psi_grid[0]), psi_grid[1]))*dx*dy
#     rho11 = np.sum(np.multiply(np.conj(psi_grid[1]), psi_grid[1]))*dx*dy

#     purity = rho00**2 + 2*rho01*rho01.conj() + rho11**2

#     return rho00, rho01, rho01.conj(), rho11, purity



if __name__ == '__main__':

    # specify time steps and duration
    ndim = 2 # 2D problem, DO NOT CHANGE!
    # dt = 0.01
    # print('time step = {} fs'.format(dt * au2fs))

    # num_steps = 10


    nx = 2 ** 5
    ny = 2 ** 5
    nz = 2 ** 5
    xmin = -6
    xmax = -xmin
    ymin = -6
    ymax = -ymin
    x = np.linspace(xmin, xmax, nx)
    y = np.linspace(ymin, ymax, ny)
    z = np.linspace(xmin, xmax, nz)
    dx = x[1] - x[0]
    dy = y[1] - y[0]


    # k-space grid
    kx = 2. * np.pi * fftfreq(nx, dx)
    ky = 2. * np.pi * fftfreq(ny, dy)

<<<<<<< HEAD
    X, Y = np.meshgrid(x, y)

    fig, ax = plt.subplots()
    v0 = 0.5 * ((X+1)**2 + Y**2)
    v1 = 0.5 * ((X-1)**2 + Y**2) + 1.0
    
    
    
    # for i in range(nx):
    #     for j in range(ny):
    #         v[i,j] = diabatic(x[i], y[j])[0,0]
=======
    def diabatic_potential_energy_matrix(x, y):
        
        X, Y = np.meshgrid(x, y)
        
        v = np.zeros((len(x), len(y), 2, 2))
        
        v[:, :, 0, 0] = 0.5 * ((X+1)**2 + Y**2)
        v[:, :, 1, 1] = 0.5 * ((X-1)**2 + Y**2) + 1
        v[:, :, 0, 1] = Y * 0.1
        v[:, :, 1, 0] = Y * 0.1
        
        return v
>>>>>>> 2ccb4cd7

    v = diabatic_potential_energy_matrix(x, y)
        

    # specify constants
    mass = [1.0, 1.0]  # particle mass

    x0, y0, kx0, ky0 = -1, 0, 0.0, 0

    #coeff1, phase = np.sqrt(0.5), 0

    print('x range = ', x[0], x[-1])
    print('dx = {}'.format(dx))
    print('number of grid points along x = {}'.format(nx))
    print('y range = ', y[0], y[-1])
    print('dy = {}'.format(dy))
    print('number of grid points along y = {}'.format(ny))

    sigma = np.identity(2) * 1.
    ns = nstates = 2
    psi0 = np.zeros((nx, ny, ns), dtype=complex)
    psi0[:, :, 1] = gauss_x_2d(sigma, x0, y0, kx0, ky0)

<<<<<<< HEAD
    fig, ax = plt.subplots()
    ax.contour(x, y, np.abs(psi0[:, :, 1]).T, cmap='viridis')
    ax.set_title('Initial wavepacket')
=======
    # fig, ax = plt.subplots()
    # ax.contour(x, y, np.abs(psi0[:, :, 1]).T, cmap='gnuplot')
    # ax.set_title('Initial wavepacket')
>>>>>>> 2ccb4cd7

    #psi = psi0

    # propagate

    # store the final wavefunction
    #f = open('wft.dat','w')
    #for i in range(N):
    #    f.write('{} {} {} \n'.format(x[i], psi_x[i,0], psi_x[i,1]))
    #f.close()


    # G = np.zeros((nx, ny, ndim, ndim))
    # G[:,:,0, 0] = G[:,:,1, 1] = 1.

    
<<<<<<< HEAD
    extent=[xmin, xmax, ymin, ymax]
=======
    # extent=[xmin, xmax, ymin, ymax]
>>>>>>> 2ccb4cd7

    # psi1 = adiabatic_2d(x, y, psi0, v, dt=dt, Nt=num_steps, coords='curvilinear',G=G)
    sol = SPO2(nstates=2, mass=[1, 1], x=x, y=y)

<<<<<<< HEAD
    sol.set_DPES(surfaces = [v0, v1], diabatic_couplings = [[[0, 1], X * 0.2]])

    r = sol.run(psi0=psi0, dt=0.5, Nt=2000)
    
    rho = np.zeros((nstates, nstates, len(r.times)))

    # sol.current_density(r.psilist[-1])
    # r.plot_wavepacket(r.psilist[-1])

=======
    sol.v = v

    r = sol.run(psi0=psi0, dt=0.5, nt=200)
    
    # rho = np.zeros((nstates, nstates, len(r.times)))

    # sol.current_density(r.psilist[-1])
    # r.plot_wavepacket(r.psilist[-1])

>>>>>>> 2ccb4cd7
    # for i in range(len(r.times)):
    #     rho[:, :, i] = sol.rdm_el(r.psilist[i])
    
    sol.rdm_el(r.psilist)
<<<<<<< HEAD
    P = sol.population(r.psilist, representation='adiabatic')
=======
    P = sol.population(r.psilist, representation='diabatic')
>>>>>>> 2ccb4cd7

    
    # p0, p1 = r.get_population()
    fig, ax = plt.subplots()
    ax.plot(r.times, P[:, 0])
    ax.plot(r.times, P[:, 1], label=r'P$_1$')
    ax.legend()

    # r.position()
    
    # for j in range(4):
    #     ax.contourf(x, y, np.abs(r.psilist[j][:, :, 1]).T, cmap='viridis')
        
    # for psi in r.psilist:
    
    
    
        
    


    # psi2 = adiabatic_2d(x, y, psi0, v, mass=mass, dt=dt, Nt=num_steps)
    # ax.contour(x,y, np.abs(psi2).T)<|MERGE_RESOLUTION|>--- conflicted
+++ resolved
@@ -71,7 +71,6 @@
         if not isinstance(psilist, list): psilist = [psilist]
 
         if isinstance(state_id, int):
-<<<<<<< HEAD
 
             for i, psi in enumerate(psilist):
                 fig, ax0 = plt.subplots(nrows=1)
@@ -110,95 +109,6 @@
             p[:, n] = [norm2(psi[:, :, n]).real * dx * dy for psi in self.psilist]
         # p1 = [norm2(psi[:, :, 1]) * dx * dy for psi in self.psilist]
         
-        if plot:
-            fig, ax = plt.subplots()
-            for n in range(self.nstates):
-                ax.plot(self.times, p[:,n])
-            # ax.plot(self.times, p1)
-        
-        self.population = p
-        if fname is not None:
-            # fname = 'population'
-            np.savez(fname, p)
-            
-        return p
-    
-    def plot_population(self, p):
-        
-        fig, ax = plt.subplots()
-        for n in range(self.nstates):
-            ax.plot(self.times, p[:,n])
-            
-        return fig, ax
-        
-    
-    def position(self, plot=False, fname=None):        
-        # X, Y = np.meshgrid(self.x, self.y)
-        x = self.x 
-        y = self.y
-        dx = interval(x)
-        dy = interval(y)
-        
-        xAve = [np.einsum('ijn, i, ijn', psi.conj(), x, psi) * dx*dy for psi in self.psilist]
-        yAve = [np.einsum('ijn, j, ijn', psi.conj(), y, psi) * dx*dy for psi in self.psilist]
-        
-        xAve = np.real_if_close(xAve)
-        yAve = np.real_if_close(yAve)
-        
-        if plot:
-            fig, ax = plt.subplots()
-            ax.plot(self.times, xAve)
-            ax.plot(self.times, yAve)
-        
-        self.xAve = [xAve, yAve]
-        np.savez('xAve', xAve, yAve)
-        
-        return xAve, yAve
-        
-        
-    def dump(self, fname):
-        """
-        save results to disk
-
-=======
-
-            for i, psi in enumerate(psilist):
-                fig, ax0 = plt.subplots(nrows=1)
-
-                ax0.contour(X, Y, np.abs(psi[:,:, state_id])**2)
-                ax0.format(**kwargs)
-
-                fig.savefig('psi'+str(i)+'.pdf')
-
-            return ax0
-
-        else:
-            
-            nstates = self.psi0.shape[-1]
-
-            for i, psi in enumerate(psilist):
-
-                fig, axes = plt.subplots(nrows=nstates, sharey=True, sharex=True,\
-                                         figsize=(3.5,4))
-                
-                for n in range(nstates):
-                    axes[n].contourf(X, Y, np.abs(psi[:,:, n])**2)
-                    
-                # ax1.contour(X, Y, np.abs(psi[:, :,0])**2)
-                    # axes[n].format(**kwargs)
-                # ax1.format(**kwargs)
-                fig.savefig('psi'+str(i)+'.pdf')
-
-            return axes
-        
-    def get_population(self, fname=None, plot=False):
-        dx = interval(self.x)
-        dy = interval(self.y)
-        p = np.zeros((len(self.psilist), self.nstates))
-        for n in range(self.nstates):
-            p[:, n] = [norm2(psi[:, :, n]).real * dx * dy for psi in self.psilist]
-        # p1 = [norm2(psi[:, :, 1]) * dx * dy for psi in self.psilist]
-        
 
             # ax.plot(self.times, p1)
         
@@ -253,7 +163,6 @@
         """
         save results to disk
 
->>>>>>> 2ccb4cd7
         Parameters
         ----------
         fname : TYPE
@@ -507,12 +416,9 @@
         
         self.d2a = None # diabatic to adiabatic transformation
         self.a2d = None # adiabatic to diabatic transformation
-<<<<<<< HEAD
-=======
         
         # results
         self.psilist = None
->>>>>>> 2ccb4cd7
 
     def set_grid(self, x, y):
         self.x = x
@@ -530,13 +436,9 @@
     def set_DPES(self, surfaces, diabatic_couplings, eta=None):
         """
         set the potential energy operatpr from the diabatic PES and vibronic couplings
-<<<<<<< HEAD
-
-=======
         
         To be deprecated. 
         
->>>>>>> 2ccb4cd7
         Parameters
         ----------
         surfaces : TYPE
@@ -583,16 +485,12 @@
     
     def set_dpes(self, v):
         self.V = self.v = v
-<<<<<<< HEAD
-        return 
-=======
         return self
     
     # def set_DPEM(self, v):
     #     self.V = self.v = v
     #     return 
         
->>>>>>> 2ccb4cd7
 
 
     def build(self, dt, inertia=None):
@@ -807,12 +705,8 @@
         
         r.x = self.x
         r.y = self.y
-<<<<<<< HEAD
-        r.psilist = [psi0]
-=======
         
         psilist = [psi0]
->>>>>>> 2ccb4cd7
 
         t = t0
         if self.coords == 'linear':
@@ -1199,183 +1093,6 @@
                                     for i in range(num_dims)])
 
 
-
-
-class SPO2NH(SPO2):
-    
-    def __init__(self, x, y, *args, **kwargs):
-        self.right_eigenstates = None
-        super().__init__(x, y, *args, **kwargs)
-
-
-    
-    def build(self, dt):
-        nx = self.nx
-        ny = self.ny
-        nstates = self.nstates
-
-        dx = interval(self.x)
-        dy = interval(self.y)
-
-        self.kx = 2. * np.pi * fftfreq(nx, dx)
-        self.ky = 2. * np.pi * fftfreq(ny, dy)
-        
-        v = self.v 
-        
-        dt2 = 0.5 * dt
-        
-        if self.coords == 'linear':
-
-            mx, my = self.masses
-
-            Kx, Ky = meshgrid(self.kx, self.ky)
-
-            self.exp_K = np.exp(-1j * (Kx**2/2./mx + Ky**2/2./my) * dt)
-
-        elif self.coords == 'jacobi':
-
-            # self.exp_K = np.zeros((nx, ny, nx, ny))
-            mx = self.masses[0]
-
-            self.exp_Kx = np.exp(-1j * self.kx**2/2./mx * dt)
-
-            Iinv = 1./self.masses[1](self.x) # y is the angle
-            ky = self.ky
-
-            self.exp_Ky = np.exp(-1j * np.outer(Iinv, ky**2/2.) * dt)
-
-        
-        self.right_eigenstates = np.zeros((nx, ny, nstates, nstates), dtype=complex)
-        self.ovlp_rr = np.zeros((nx, ny, nstates, nstates), dtype=complex)
-        
-        self.exp_V = np.zeros(v.shape, dtype=complex)
-        self.exp_V_half = np.zeros(v.shape, dtype=complex)
-        
-        # complex potential
-        for i in range(nx):
-            for j in range(ny):
-                
-                _v = v[i, j]
-                
-                # w, ul, ur = scipy.linalg.eig(_v, left=True, right=True)
-                w, ur, ul = eig(_v)
-                
-                self.right_eigenstates[i,j] = ur
-                
-                self.ovlp_rr[i,j] = dag(ur) @ ur
-                
-                V = np.diagflat(np.exp(- 1j * w * dt))
-                V2 = np.diagflat(np.exp(- 1j * w * dt2))
-
-                self.exp_V[i, j, :,:] = ur @ V @ ul
-                self.exp_V_half[i, j, :,:] = ur @ V2 @ ul
-                
-
-        return
-    
-    def position(self, psilist, plot=False):
-        
-        x = self.x 
-        y = self.y
-        dx = interval(x)
-        dy = interval(y)
-        
-        S = self.ovlp_rr
-        
-        xAve = [np.einsum('ijm, i, ijmn, ijn ->', psi.conj(), x, S, psi) * dx*dy for psi in psilist]
-        yAve = [np.einsum('ijn, j, ijmn, ijn ->', psi.conj(), y, S, psi) * dx*dy for psi in psilist]
-
-        
-        if plot:
-            fig, ax = plt.subplots()
-            ax.plot(xAve)
-            ax.plot(yAve)
-        
-        self.xAve = [xAve, yAve]
-        np.savez('xAve', xAve, yAve)
-        
-        return xAve, yAve
-    
-    def run(self, psi0, e_ops=[], dt=0.01, nt=1, t0=0., nout=1, return_states=True):
-
-        print('Building the propagators ...')
-
-        self.build(dt=dt)
-
-        psi = psi0.copy()
-
-        def _V_half(psi):
-
-            return np.einsum('ijab, ijb -> ija', self.exp_V_half, psi) # evolve V half step
-
-        r = ResultSPO2(dt=dt, psi0=psi0, Nt=nt, t0=t0, nout=nout)
-        
-        r.x = self.x
-        r.y = self.y
-        r.psilist = [psi0]
-
-        t = t0
-        if self.coords == 'linear':
-
-            KEO = self._KEO_linear
-
-        elif self.coords == 'jacobi':
-
-            KEO = self._KEO_jacobi
-
-        # observables
-        if return_states:
-
-            for i in range(nt//nout):
-                for n in range(nout):
-
-                    t += dt
-
-                    psi = _V_half(psi)
-                    psi = KEO(psi)
-                    psi = _V_half(psi)
-
-                r.psilist.append(psi.copy())
-
-        else:
-
-            psi = _V_half(psi)
-
-            for i in range(nt//nout):
-                for n in range(nout):
-                    t += dt
-
-                    psi = KEO(psi)
-                    psi = self._PEO(psi)
-
-
-                r.psilist.append(psi.copy())
-                # tlist.append(t)
-
-                # rho = density_matrix(psi_x, dx)
-
-                # # store the density matrix
-                # f.write('{} {} {} {} {} \n'.format(t, *rho))
-
-            psi = KEO(psi)
-            psi = np.einsum('ijab, ijb -> ija', self.exp_V_half, psi) # evolve V half step
-
-        r.psi = psi
-        return r
-
-
-
-def divergence(f,h):
-    """
-    div(F) = dFx/dx + dFy/dy + ...
-    g = np.gradient(Fx,dx, axis=1)+ np.gradient(Fy,dy, axis=0) #2D
-    g = np.gradient(Fx,dx, axis=2)+ np.gradient(Fy,dy, axis=1) +np.gradient(Fz,dz,axis=0) #3D
-    """
-    num_dims = len(f)
-    return np.ufunc.reduce(np.add, [np.gradient(f[i], h[i], axis=i) \
-                                    for i in range(num_dims)])
-
-
 def S0(x, y):
     pass
 
@@ -2291,19 +2008,6 @@
     kx = 2. * np.pi * fftfreq(nx, dx)
     ky = 2. * np.pi * fftfreq(ny, dy)
 
-<<<<<<< HEAD
-    X, Y = np.meshgrid(x, y)
-
-    fig, ax = plt.subplots()
-    v0 = 0.5 * ((X+1)**2 + Y**2)
-    v1 = 0.5 * ((X-1)**2 + Y**2) + 1.0
-    
-    
-    
-    # for i in range(nx):
-    #     for j in range(ny):
-    #         v[i,j] = diabatic(x[i], y[j])[0,0]
-=======
     def diabatic_potential_energy_matrix(x, y):
         
         X, Y = np.meshgrid(x, y)
@@ -2316,7 +2020,6 @@
         v[:, :, 1, 0] = Y * 0.1
         
         return v
->>>>>>> 2ccb4cd7
 
     v = diabatic_potential_energy_matrix(x, y)
         
@@ -2340,15 +2043,9 @@
     psi0 = np.zeros((nx, ny, ns), dtype=complex)
     psi0[:, :, 1] = gauss_x_2d(sigma, x0, y0, kx0, ky0)
 
-<<<<<<< HEAD
-    fig, ax = plt.subplots()
-    ax.contour(x, y, np.abs(psi0[:, :, 1]).T, cmap='viridis')
-    ax.set_title('Initial wavepacket')
-=======
     # fig, ax = plt.subplots()
     # ax.contour(x, y, np.abs(psi0[:, :, 1]).T, cmap='gnuplot')
     # ax.set_title('Initial wavepacket')
->>>>>>> 2ccb4cd7
 
     #psi = psi0
 
@@ -2365,45 +2062,25 @@
     # G[:,:,0, 0] = G[:,:,1, 1] = 1.
 
     
-<<<<<<< HEAD
-    extent=[xmin, xmax, ymin, ymax]
-=======
     # extent=[xmin, xmax, ymin, ymax]
->>>>>>> 2ccb4cd7
 
     # psi1 = adiabatic_2d(x, y, psi0, v, dt=dt, Nt=num_steps, coords='curvilinear',G=G)
     sol = SPO2(nstates=2, mass=[1, 1], x=x, y=y)
 
-<<<<<<< HEAD
-    sol.set_DPES(surfaces = [v0, v1], diabatic_couplings = [[[0, 1], X * 0.2]])
-
-    r = sol.run(psi0=psi0, dt=0.5, Nt=2000)
-    
-    rho = np.zeros((nstates, nstates, len(r.times)))
+    sol.v = v
+
+    r = sol.run(psi0=psi0, dt=0.5, nt=200)
+    
+    # rho = np.zeros((nstates, nstates, len(r.times)))
 
     # sol.current_density(r.psilist[-1])
     # r.plot_wavepacket(r.psilist[-1])
 
-=======
-    sol.v = v
-
-    r = sol.run(psi0=psi0, dt=0.5, nt=200)
-    
-    # rho = np.zeros((nstates, nstates, len(r.times)))
-
-    # sol.current_density(r.psilist[-1])
-    # r.plot_wavepacket(r.psilist[-1])
-
->>>>>>> 2ccb4cd7
     # for i in range(len(r.times)):
     #     rho[:, :, i] = sol.rdm_el(r.psilist[i])
     
     sol.rdm_el(r.psilist)
-<<<<<<< HEAD
-    P = sol.population(r.psilist, representation='adiabatic')
-=======
     P = sol.population(r.psilist, representation='diabatic')
->>>>>>> 2ccb4cd7
 
     
     # p0, p1 = r.get_population()
